#!/usr/bin/env python3

import argparse, datetime, io, logging, re, sys, time
import simplejson as json

import singer

from tempfile import TemporaryFile

from google.cloud import bigquery
from google.cloud.bigquery.job import SourceFormat
from google.cloud.bigquery import Dataset, LoadJobConfig
from google.cloud.exceptions import NotFound
from google.api_core import exceptions

from target_bigquery.schema import parse_schema, clean_and_validate

logger = singer.get_logger()


def get_or_create_dataset(client, project_id, dataset_name, location="US"):
    dataset_id = "%s.%s" % (project_id, dataset_name)
    try:
        dataset = client.get_dataset(dataset_id)
    except NotFound:
        try:
            dataset = bigquery.Dataset(dataset_id)
            dataset.location = location
            dataset = client.create_dataset(dataset)
            logger.info("Created a new dataset %s" % dataset_id)
        except exceptions.Conflict as e:
            logger.critical("Failed to both get and create dataset %s" %
                            dataset_id)
            raise e
    return dataset


def get_or_create_table(client, project_id, dataset_name, table_name, schema,
                        partition_by):
    table_id = f"{project_id}.{dataset_name}.{table_name}"
    try:
        table = client.get_table(table_id)
    except NotFound:
        logger.info("Creating a new table %s" % table_id)
        table = bigquery.Table(table_id, schema=schema)
        if partition_by:
            logger.info("Creating a partitioned table")
            table.time_partitioning = bigquery.TimePartitioning(
                type_=bigquery.TimePartitioningType.DAY,
                field=partition_by,  # name of column to use for partitioning
                # expiration_ms=7776000000,  # 90 days
            )
        try:
            table = client.create_table(table)
        except exceptions.Conflict:
            logger.info("Failed to create table %s" % table_id)
            raise
        except exceptions.BadRequest as e:
            logger.error(f"Error creating table with schema:\n{schema}\n{str(e)}")
            raise

    return table


def write_records(project_id, dataset_name, lines=None,
                  stream=False, on_invalid_record="abort", partition_by=None,
<<<<<<< HEAD
                  numeric_type="NUMERIC", table_prefix="", table_ext=""):
=======
                  load_config_properties=None, numeric_type="NUMERIC"):
>>>>>>> b5031f3f
    if on_invalid_record not in ("abort", "skip", "force"):
        raise ValueError("on_invalid_record must be one of" +
                         " (abort, skip, force)")

    state = None
    schemas = {}
    bq_schemas = {}
    tables = {}
    key_properties = {}
    table_files = {}
    row_count = {}
    errors = {}

    client = bigquery.Client(project=project_id)

    dataset = get_or_create_dataset(client, project_id, dataset_name)

    count = 0
    invalids = 0
    for line in lines:
        try:
            message = singer.parse_message(line)
        except json.decoder.JSONDecodeError:
            logger.error("Unable to parse:\n{}".format(line))
            raise

        if isinstance(message, singer.RecordMessage):
            if stream:
                json_dumps = False
            else:
                json_dumps = True
            record, invalids = clean_and_validate(message, schemas, invalids,
                                                  on_invalid_record, json_dumps)

            if invalids == 0 or on_invalid_record == "force":
                # https://cloud.google.com/bigquery/streaming-data-into-bigquery
                if stream:
                    errors[message.stream] = client.insert_rows(
                        tables[message.stream], [record])
                else:
                    table_files[message.stream].write(record)

            row_count[message.stream] += 1
            state = None

        elif isinstance(message, singer.StateMessage):
            state = message.value
            # State may contain sensitive info. Not logging in production
            logger.debug("State: %s" % state)
            currently_syncing = state.get("currently_syncing")
            bookmarks = state.get("bookmarks")
            if currently_syncing and bookmarks:
                logger.info(
                    f"State: currently_syncing {currently_syncing} - bookmark: {bookmarks.get(currently_syncing)}"
                )

        elif isinstance(message, singer.SchemaMessage):
            table_name = message.stream

            if schemas.get(table_name):
                # Redundant schema rows
                continue

            schemas[table_name] = message.schema
            bq_schema = parse_schema(schemas[table_name], numeric_type)
            bq_schemas[table_name] = bq_schema

            # My mom always said life was like a box of chocolates.
            # You never know what you're gonna get...or get streamed by a tap.
            # So be lazy in initialization
            tables[table_name] = get_or_create_table(
                client, project_id,
                dataset_name,
                f"{table_prefix}{table_name}{table_ext}",
                bq_schema,
                partition_by,
            )
            if stream:
                # Ensure the table is created before streaming...
                time.sleep(3)

            if not stream:
                table_files[table_name] = TemporaryFile(mode='w+b')

            key_properties[table_name] = message.key_properties
            row_count[table_name] = 0
            errors[table_name] = None

        elif isinstance(message, singer.ActivateVersionMessage):
            # This is experimental and won't be used yet
            pass

        else:
            raise Exception("Unrecognized message {}".format(message))

        count = count + 1

    # We already wrote the data in the streaming mode
    if stream:
        for table_name in errors.keys():
            if not errors[table_name]:
                logger.info("Streamed {} row(s) into {}.{}.{}".format(
                    row_count[table_name], project_id,
                    dataset_name, table_name))
            else:
                logger.warn("Errors:", errors[table_name], sep=" ")
        return state

    # For batch job mode only
    if invalids > 0:
        if on_invalid_record == "skip":
            logger.warn("Persisting data set by skipping the invalid records.")
        elif on_invalid_record == "force":
            logger.warn("Persisting data by replacing invalids with null.")

    for table_name in table_files.keys():
        bq_schema = bq_schemas[table_name]

        # We should already have get-or-created:
        table = tables[table_name]

        load_config_props = {
            "schema": bq_schema,
            "source_format": SourceFormat.NEWLINE_DELIMITED_JSON
        }
        if load_config_properties:
            load_config_props.update(load_config_properties)
        load_config = LoadJobConfig(**load_config_props)

        if row_count[table_name] == 0:
            logger.info(f"Zero records for {table}. Skip loading.")
            continue
        logger.info(f"Batch loading {table} to Bigquery")
        table_files[table_name].seek(0)
        table_id = f"{project_id}.{dataset_name}.{table_prefix}{table_name}{table_ext}"
        try:
            load_job = client.load_table_from_file(
                table_files[table_name], table_id, job_config=load_config)
        except exceptions.BadRequest:
            logger.error("Error loading records for table " + table_name)
            logger.error(bq_schema)
            table_files[table_name].seek(0)
            logger.debug(table_files[table_name].read())
            raise
        logger.info("Batch loading job {}".format(load_job.job_id))
        try:
            logger.debug(load_job.result())
        except Exception as e:
            logger.critical(load_job.errors)
            raise

    for key, value in row_count.items():
        row_uploads = {
            "type": "counter",
            "metric": "row_uploads",
            "value": value,
            "tags": {"endpoint": key},
        }
        logger.info(f"{json.dumps(row_uploads)}")
    return state


def _emit_state(state):
    if state is None:
        return
    line = json.dumps(state)
    logger.debug("Emitting state {}".format(line))
    sys.stdout.write("{}\n".format(line))
    sys.stdout.flush()


def main():
    parser = argparse.ArgumentParser()
    parser.add_argument('-c', '--config', help='Config file', required=True)
    args = parser.parse_args()

    with open(args.config) as f:
        config = json.load(f)

    on_invalid_record = config.get('on_invalid_record', "abort")

    input_ = io.TextIOWrapper(sys.stdin.buffer, encoding='utf-8')

    state = write_records(config["project_id"],
                          config["dataset_id"],
                          input_,
                          stream=config.get("stream", False),
                          on_invalid_record=on_invalid_record,
                          partition_by=config.get("partition_by"),
<<<<<<< HEAD
                          numeric_type=config.get("numeric_type", "NUMERIC"),
                          table_prefix=config.get("table_prefix", ""),
                          table_ext=config.get("table_ext", ""))
=======
                          load_config_properties=config.get("load_config"),
                          numeric_type=config.get("numeric_type", "NUMERIC"))
>>>>>>> b5031f3f

    _emit_state(state)
    logger.debug("Exiting normally")

if __name__ == '__main__':
    main()<|MERGE_RESOLUTION|>--- conflicted
+++ resolved
@@ -64,11 +64,8 @@
 
 def write_records(project_id, dataset_name, lines=None,
                   stream=False, on_invalid_record="abort", partition_by=None,
-<<<<<<< HEAD
+                  load_config_properties=None, numeric_type="NUMERIC",
                   numeric_type="NUMERIC", table_prefix="", table_ext=""):
-=======
-                  load_config_properties=None, numeric_type="NUMERIC"):
->>>>>>> b5031f3f
     if on_invalid_record not in ("abort", "skip", "force"):
         raise ValueError("on_invalid_record must be one of" +
                          " (abort, skip, force)")
@@ -258,14 +255,10 @@
                           stream=config.get("stream", False),
                           on_invalid_record=on_invalid_record,
                           partition_by=config.get("partition_by"),
-<<<<<<< HEAD
-                          numeric_type=config.get("numeric_type", "NUMERIC"),
                           table_prefix=config.get("table_prefix", ""),
-                          table_ext=config.get("table_ext", ""))
-=======
+                          table_ext=config.get("table_ext", ""),
                           load_config_properties=config.get("load_config"),
                           numeric_type=config.get("numeric_type", "NUMERIC"))
->>>>>>> b5031f3f
 
     _emit_state(state)
     logger.debug("Exiting normally")
