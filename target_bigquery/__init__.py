--- conflicted
+++ resolved
@@ -65,11 +65,8 @@
 def write_records(project_id, dataset_name, lines=None,
                   stream=False, on_invalid_record="abort", partition_by=None,
                   load_config_properties=None, numeric_type="NUMERIC",
-<<<<<<< HEAD
+                  table_prefix="", table_ext="",
                   max_warnings=20):
-=======
-                  numeric_type="NUMERIC", table_prefix="", table_ext=""):
->>>>>>> 858c43d5
     if on_invalid_record not in ("abort", "skip", "force"):
         raise ValueError("on_invalid_record must be one of" +
                          " (abort, skip, force)")
